import cv2
import time
import os
import dlib
import numpy as np
from datetime import datetime
from threading import Thread, Lock
from collections import deque
from multiprocessing import Process, Queue, Pipe
import platform
import subprocess

try:
    import psutil
except ImportError:
    psutil = None

SHOW_WINDOW = False

class CameraReader(Thread):
    def __init__(self, camera_id=0, resolution="640x480"):
        super().__init__()
        self.camera_id = camera_id
        self.resolution = resolution
        self.cap = None
        self.running = True
        self.frame = None
        self.lock = Lock()
        self.initialize_camera()

    def initialize_camera(self):
        def set_linux_auto_exposure(cam_id):
            import shutil
            if shutil.which("v4l2-ctl") is None:
                print("⚠️ v4l2-ctl not found. Skipping auto exposure config.")
                return
            try:
                device = f"/dev/video{cam_id}"
                subprocess.run(["v4l2-ctl", "--device", device, "-c", "exposure_auto=1"], check=True)
                print("🌞 Auto exposure enabled via v4l2-ctl")
            except Exception as e:
                print("⚠️ Failed to set auto exposure via v4l2-ctl:", e)
            except Exception as e:
                print("⚠️ Failed to set auto exposure via v4l2-ctl:", e)
        backend = cv2.CAP_V4L2 if platform.system() != "Darwin" else cv2.CAP_AVFOUNDATION
        self.cap = cv2.VideoCapture(self.camera_id, backend)
        if self.cap.isOpened():
            W, H = self.resolution.split("x")
            self.cap.set(cv2.CAP_PROP_FRAME_WIDTH, int(W))
            self.cap.set(cv2.CAP_PROP_FRAME_HEIGHT, int(H))
            self.cap.set(cv2.CAP_PROP_FPS, 30)

            # Enable auto exposure if supported (Linux only)
            if platform.system() != "Darwin":
                set_linux_auto_exposure(self.camera_id)
            print(f"✅ Camera opened successfully with backend {backend}")
        else:
            print("❌ Failed to open camera")
            self.running = False

    def resource_path(relative_path):
        import sys
        if hasattr(sys, '_MEIPASS'):
            return os.path.join(sys._MEIPASS, relative_path)
        return os.path.join(os.path.abspath("."), relative_path)

    def run(self):
        while self.running:
            ret, frame = self.cap.read()
            if ret:
                with self.lock:
                    self.frame = frame
            else:
                print("⚠️ Camera read failed")
                time.sleep(0.1)

    def get_frame(self):
        with self.lock:
            if self.frame is not None:
                frame_copy = self.frame.copy()
                timestamp = datetime.now().strftime("%Y-%m-%d %H:%M:%S")
                cv2.putText(frame_copy, timestamp, (10, 30), cv2.FONT_HERSHEY_PLAIN, 1.5, (255, 255, 255), 1)
                return frame_copy
            return None

    def stop(self):
        self.running = False
        if self.cap:
            self.cap.release()

class FFmpegWriterProcess(Process):
    def __init__(self, frame_queue, resolution, fps, output_path, control_pipe):
        super().__init__()
        self.frame_queue = frame_queue
        self.resolution = resolution
        self.fps = fps
        self.output_path = output_path
        self.control_pipe = control_pipe

    def run(self):
        if psutil and platform.system() != "Darwin":
            try:
                psutil.Process().cpu_affinity([1])
                print("📍 Writer bound to core 1")
            except Exception as e:
                print("⚠️ CPU affinity error:", e)

        W, H = self.resolution.split("x")
        width, height = int(W), int(H)
        filename = os.path.join(self.output_path, f"video_{datetime.now().strftime('%Y%m%d_%H%M%S')}.mp4")

        frame_timestamps = []
        raw_frames = []
        last_activity_time = time.time()
        min_duration = 7

        while True:
            if self.control_pipe.poll():
                msg = self.control_pipe.recv()
                if msg == "extend":
                    last_activity_time = time.time()
                elif msg == "stop":
                    break

            if time.time() - last_activity_time > min_duration:
                break

            try:
                frame = self.frame_queue.get(timeout=0.5)
                raw_frames.append(frame)
                frame_timestamps.append(time.time())
            except Exception:
                continue

        if len(frame_timestamps) >= 2:
            total_time = frame_timestamps[-1] - frame_timestamps[0]
            actual_fps = max(1, len(frame_timestamps) / total_time)
        else:
            actual_fps = self.fps

        print(f"📹 Saving video with estimated FPS: {actual_fps:.2f}")

        ffmpeg_path = resource_path("ffmpeg")
        ffmpeg_cmd = [ffmpeg_path,
            'ffmpeg', '-y',
            '-f', 'rawvideo', '-vcodec', 'rawvideo',
            '-pix_fmt', 'bgr24',
            '-s', f'{width}x{height}',
            '-r', str(actual_fps),
            '-i', '-',
            '-an',
            '-vcodec', 'libx264',
            '-preset', 'ultrafast',
            '-pix_fmt', 'yuv420p',
            '-r', str(actual_fps),
            filename
        ]

        process = subprocess.Popen(ffmpeg_cmd, stdin=subprocess.PIPE)

        try:
            for frame in raw_frames:
                process.stdin.write(frame.tobytes())
            process.stdin.close()
            process.wait()
            print(f"✅ FFmpeg writer process finished. Total frames: {len(raw_frames)}")
        except Exception as e:
<<<<<<< HEAD
            print("⚠️ Error closing FFmpeg:", e)

def resource_path(relative_path):
        """ Get absolute path to resource, works for dev and for PyInstaller """
        if hasattr(sys, '_MEIPASS'):
            return os.path.join(sys._MEIPASS, relative_path)  # PyInstaller's temp folder
        return os.path.join(os.path.abspath("."), relative_path)
        
class SleepControl:
    def __init__(self, **kwargs):
        self.interval = kwargs.get("interval", 0.4)
        self.camera_id = kwargs.get("camera_id", 0)
        self.threshold = kwargs.get("threshold", 0.25)
        self.sleepsum = kwargs.get("sleepsum", 3)
        self.output_dir = resource_path(kwargs.get("output_dir", "photos"))
        self.resolution = kwargs.get("resolution", "640x480")
        self.log_file = kwargs.get("log_file", "webcam.log")
        self.predictor_path = resource_path(kwargs.get("predictor_path", "data/shape_predictor_68_face_landmarks.dat"))

        self.detector = dlib.get_frontal_face_detector()
        self.predictor = dlib.shape_predictor(self.predictor_path)

        self.judges = []
        self.scale_factor = 0.5
        self.fps = 25
        self.recording_interval = 1.0 / self.fps
        self.recording_active = False
        self.current_recorder = None
        self.frame_queue = None
        self.running = False
        self.recorder_pipe = None

        W, H = self.resolution.split("x")
        self.width = int(W)
        self.height = int(H)

        self.camera = CameraReader(self.camera_id, self.resolution)
        os.makedirs(self.output_dir, exist_ok=True)
    
    

    def _write_log(self, message):
        with open(self.log_file, "a") as f:
            f.write(f"[{datetime.now().strftime('%Y-%m-%d %H:%M:%S')}] {message}\n")

    def detect_sleep(self, frame):
        small_frame = cv2.resize(frame, (0, 0), fx=self.scale_factor, fy=self.scale_factor)
        gray_small = cv2.cvtColor(small_frame, cv2.COLOR_BGR2GRAY)
        rects = self.detector(gray_small, 1)

        if not rects:
            return False

        rect = rects[0]
        rect = dlib.rectangle(
            int(rect.left() / self.scale_factor), int(rect.top() / self.scale_factor),
            int(rect.right() / self.scale_factor), int(rect.bottom() / self.scale_factor)
        )

        gray = cv2.cvtColor(frame, cv2.COLOR_BGR2GRAY)
        landmarks = self.predictor(gray, rect)
        landmarks = np.array([[p.x, p.y] for p in landmarks.parts()])

        d_mean = np.mean([
            np.linalg.norm(landmarks[37] - landmarks[41]),
            np.linalg.norm(landmarks[38] - landmarks[40]),
            np.linalg.norm(landmarks[43] - landmarks[47]),
            np.linalg.norm(landmarks[44] - landmarks[46])
        ])

        d_reference = np.mean([
            np.linalg.norm(landmarks[36] - landmarks[39]),
            np.linalg.norm(landmarks[42] - landmarks[45])
        ])

        d_judge = d_mean / d_reference
        self.judges.append(d_judge)
        if len(self.judges) > self.sleepsum:
            self.judges.pop(0)

        judge_mean = np.mean(self.judges)
        print("👁️ Sleep judge mean:", judge_mean)

        if judge_mean < self.threshold:
            if not self.recording_active:
                self.recording_active = True
                self.frame_queue = Queue(maxsize=100)
                parent_pipe, child_pipe = Pipe()
                self.recorder_pipe = parent_pipe
                self.current_recorder = FFmpegWriterProcess(
                    self.frame_queue,
                    self.resolution,
                    self.fps,
                    self.output_dir,
                    child_pipe
                )
                self.current_recorder.start()
                self._write_log("Started recording")
            else:
                if self.recorder_pipe:
                    self.recorder_pipe.send("extend")

        return d_judge < self.threshold

    def _check_recorder(self):
        if self.current_recorder and not self.current_recorder.is_alive():
            self.recording_active = False
            self.current_recorder = None
            self.frame_queue = None
            self.recorder_pipe = None
            self._write_log("Recording finished")
            print("📼 Recording process ended")

    def start_capturing(self):
        self._write_log("Capture started")
        self.camera.start()
        self.running = True

        last_detection_time = 0
        last_record_frame_time = 0

        try:
            while self.running:
                now = time.time()
                frame = self.camera.get_frame()
                if frame is None:
                    time.sleep(0.01)
                    continue

                if now - last_detection_time >= self.interval:
                    self.detect_sleep(frame)
                    last_detection_time = now

                if self.recording_active and self.frame_queue and not self.frame_queue.full():
                    if now - last_record_frame_time >= self.recording_interval:
                        self.frame_queue.put(frame)
                        last_record_frame_time = now

                self._check_recorder()

                if SHOW_WINDOW:
                    cv2.imshow("Webcam", frame)
                    if cv2.waitKey(1) & 0xFF == ord("q"):
                        break

                time.sleep(0.01)
        finally:
            self.stop_capturing()

    def stop_capturing(self):
        self.running = False
        if self.current_recorder:
            if self.recorder_pipe:
                self.recorder_pipe.send("stop")
            self.current_recorder.join()
        self.camera.stop()
        self._write_log("Capture stopped")
        if SHOW_WINDOW:
            cv2.destroyAllWindows()
=======
            print("⚠️ Error closing FFmpeg:", e)
>>>>>>> c5d0ec72
<|MERGE_RESOLUTION|>--- conflicted
+++ resolved
@@ -165,7 +165,6 @@
             process.wait()
             print(f"✅ FFmpeg writer process finished. Total frames: {len(raw_frames)}")
         except Exception as e:
-<<<<<<< HEAD
             print("⚠️ Error closing FFmpeg:", e)
 
 def resource_path(relative_path):
@@ -173,7 +172,7 @@
         if hasattr(sys, '_MEIPASS'):
             return os.path.join(sys._MEIPASS, relative_path)  # PyInstaller's temp folder
         return os.path.join(os.path.abspath("."), relative_path)
-        
+
 class SleepControl:
     def __init__(self, **kwargs):
         self.interval = kwargs.get("interval", 0.4)
@@ -204,8 +203,8 @@
 
         self.camera = CameraReader(self.camera_id, self.resolution)
         os.makedirs(self.output_dir, exist_ok=True)
-    
-    
+
+
 
     def _write_log(self, message):
         with open(self.log_file, "a") as f:
@@ -324,7 +323,4 @@
         self.camera.stop()
         self._write_log("Capture stopped")
         if SHOW_WINDOW:
-            cv2.destroyAllWindows()
-=======
-            print("⚠️ Error closing FFmpeg:", e)
->>>>>>> c5d0ec72
+            cv2.destroyAllWindows()